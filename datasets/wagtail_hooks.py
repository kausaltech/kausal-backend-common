from __future__ import annotations

from typing import TYPE_CHECKING, cast

from django.contrib.contenttypes.models import ContentType
from django.core.exceptions import ImproperlyConfigured
from django.utils.translation import gettext_lazy as _
from wagtail.admin.forms.models import WagtailAdminModelForm
from wagtail.admin.panels import FieldPanel
from wagtail.log_actions import log
from wagtail.snippets.models import register_snippet
from wagtail.snippets.views.snippets import CreateView

from kausal_common.admin_site.permissioned_views import PermissionedViewSet
from kausal_common.const import IS_PATHS, IS_WATCH

from .config import dataset_config
from .models import DataSource

if TYPE_CHECKING:
    from django.db.models.base import Model

    from users.models import User


class DataSourceForm(WagtailAdminModelForm[DataSource]):
    class Meta:
        model = DataSource
        exclude = ['scope_content_type', 'scope_id']


class DataSourceCreateView(CreateView[DataSource, DataSourceForm]):
    def save_instance(self):
        user = cast('User', self.request.user)
        default_scope_app, default_scope_model = dataset_config.DATA_SOURCE_DEFAULT_SCOPE_CONTENT_TYPE

        scope_content_type = ContentType.objects.get(app_label=default_scope_app, model=default_scope_model)
        scope_id: int
        if IS_PATHS and default_scope_app == 'nodes':
            from paths.context import realm_context
<<<<<<< HEAD
=======

>>>>>>> 0bdfb1ce
            active_instance = realm_context.get().realm
            scope_id = active_instance.pk
        elif IS_WATCH and default_scope_app == 'actions':
            active_plan = user.get_active_admin_plan()
            scope_id = active_plan.pk
        else:
            raise ImproperlyConfigured()

        instance = self.form.save(commit=False)

        instance.scope_content_type = scope_content_type
        instance.scope_id = scope_id
        instance.save()
        log(instance=instance, action='wagtail.create', content_changed=True)
        return instance


class DataSourceViewSet(PermissionedViewSet):
    model = DataSource
    menu_label = _('Data sources')
    icon = 'doc-full'
    menu_order = 11
    add_to_settings_menu = True
    form_class = DataSourceForm
    copy_view_enabled = False
<<<<<<< HEAD
    add_view_class = DataSourceCreateView  # type: ignore[override]
=======
    add_view_class = DataSourceCreateView  # type: ignore[assignment]
>>>>>>> 0bdfb1ce
    panels = [
        FieldPanel('name'),
        FieldPanel('edition'),
        FieldPanel('authority'),
        FieldPanel('description'),
        FieldPanel('url'),
    ]

    def get_queryset(self, request):
        qs = DataSource.objects.all()
        user = cast('User', request.user)
        default_scope_app, default_scope_model = dataset_config.DATA_SOURCE_DEFAULT_SCOPE_CONTENT_TYPE
        active_obj: Model
        if IS_PATHS:
            from paths.context import realm_context
<<<<<<< HEAD
=======

>>>>>>> 0bdfb1ce
            active_obj = realm_context.get().realm
        elif IS_WATCH:
            active_obj = user.get_active_admin_plan()
        else:
            raise ImproperlyConfigured()
        if not active_obj:
            return DataSource.objects.none()

        scope_content_type = ContentType.objects.get(app_label=default_scope_app, model=default_scope_model)
        return qs.filter(scope_content_type=scope_content_type, scope_id=active_obj.pk)


register_snippet(DataSourceViewSet)<|MERGE_RESOLUTION|>--- conflicted
+++ resolved
@@ -38,10 +38,7 @@
         scope_id: int
         if IS_PATHS and default_scope_app == 'nodes':
             from paths.context import realm_context
-<<<<<<< HEAD
-=======
 
->>>>>>> 0bdfb1ce
             active_instance = realm_context.get().realm
             scope_id = active_instance.pk
         elif IS_WATCH and default_scope_app == 'actions':
@@ -67,11 +64,7 @@
     add_to_settings_menu = True
     form_class = DataSourceForm
     copy_view_enabled = False
-<<<<<<< HEAD
-    add_view_class = DataSourceCreateView  # type: ignore[override]
-=======
     add_view_class = DataSourceCreateView  # type: ignore[assignment]
->>>>>>> 0bdfb1ce
     panels = [
         FieldPanel('name'),
         FieldPanel('edition'),
@@ -87,10 +80,7 @@
         active_obj: Model
         if IS_PATHS:
             from paths.context import realm_context
-<<<<<<< HEAD
-=======
 
->>>>>>> 0bdfb1ce
             active_obj = realm_context.get().realm
         elif IS_WATCH:
             active_obj = user.get_active_admin_plan()
